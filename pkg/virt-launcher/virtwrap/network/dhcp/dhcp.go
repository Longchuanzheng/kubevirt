/*
 * This file is part of the KubeVirt project
 *
 * Licensed under the Apache License, Version 2.0 (the "License");
 * you may not use this file except in compliance with the License.
 * You may obtain a copy of the License at
 *
 *     http://www.apache.org/licenses/LICENSE-2.0
 *
 * Unless required by applicable law or agreed to in writing, software
 * distributed under the License is distributed on an "AS IS" BASIS,
 * WITHOUT WARRANTIES OR CONDITIONS OF ANY KIND, either express or implied.
 * See the License for the specific language governing permissions and
 * limitations under the License.
 *
 * Copyright 2018 Red Hat, Inc.
 *
 */

package dhcp

import (
	"bytes"
	"net"
	"time"

	dhcp "github.com/krolaw/dhcp4"
	dhcpConn "github.com/krolaw/dhcp4/conn"
	"github.com/vishvananda/netlink"

	"kubevirt.io/kubevirt/pkg/log"
)

const infiniteLease = 999 * 24 * time.Hour

func SingleClientDHCPServer(
	clientMAC net.HardwareAddr,
	clientIP net.IP,
	clientMask net.IPMask,
	serverIface string,
	serverIP net.IP,
	routerIP net.IP,
<<<<<<< HEAD
	dnsIPs [][]byte) error {
=======
	dnsIP net.IP,
	routes *[]netlink.Route) error {
>>>>>>> 5689ba23

	log.Log.Info("Starting SingleClientDHCPServer")

	netRoutes := FormClasslessRoutes(routes, routerIP)
	handler := &DHCPHandler{
		clientIP:      clientIP,
		clientMAC:     clientMAC,
		serverIP:      serverIP.To4(),
		leaseDuration: infiniteLease,
		options: dhcp.Options{
<<<<<<< HEAD
			dhcp.OptionSubnetMask:       []byte(clientMask),
			dhcp.OptionRouter:           []byte(routerIP),
			dhcp.OptionDomainNameServer: bytes.Join(dnsIPs, nil),
=======
			dhcp.OptionSubnetMask:           []byte(clientMask),
			dhcp.OptionRouter:               []byte(routerIP),
			dhcp.OptionDomainNameServer:     []byte(dnsIP.To4()),
			dhcp.OptionClasslessRouteFormat: netRoutes,
>>>>>>> 5689ba23
		},
	}

	l, err := dhcpConn.NewUDP4BoundListener(serverIface, ":67")
	if err != nil {
		return err
	}
	defer l.Close()
	err = dhcp.Serve(l, handler)
	if err != nil {
		return err
	}
	return nil
}

type DHCPHandler struct {
	serverIP      net.IP
	clientIP      net.IP
	clientMAC     net.HardwareAddr
	leaseDuration time.Duration
	options       dhcp.Options
}

func (h *DHCPHandler) ServeDHCP(p dhcp.Packet, msgType dhcp.MessageType, options dhcp.Options) (d dhcp.Packet) {
	log.Log.Debug("Serving a new request")
	if mac := p.CHAddr(); !bytes.Equal(mac, h.clientMAC) {
		log.Log.Debug("The request is not from our client")
		return nil // Is not our client
	}

	switch msgType {

	case dhcp.Discover:
		log.Log.Debug("The request has message type DISCOVER")
		return dhcp.ReplyPacket(p, dhcp.Offer, h.serverIP, h.clientIP, h.leaseDuration,
			h.options.SelectOrderOrAll(options[dhcp.OptionParameterRequestList]))

	case dhcp.Request:
		log.Log.Debug("The request has message type REQUEST")
		return dhcp.ReplyPacket(p, dhcp.ACK, h.serverIP, h.clientIP, h.leaseDuration,
			h.options.SelectOrderOrAll(options[dhcp.OptionParameterRequestList]))

	default:
		log.Log.Debug("The request has unhandled message type")
		return nil // Ignored message type

	}
}

func FormClasslessRoutes(routes *[]netlink.Route, routerIP net.IP) (formattedRoutes []byte) {
	// See RFC4332 for additional information
	// (https://tools.ietf.org/html/rfc3442)
	// For example:
	// 		routes:
	//				10.0.0.0/8 ,  gateway: 10.1.2.3
	//              192.168.1/24, gateway: 192.168.2.3
	//		would result in the following structure:
	//      []byte{8, 10, 10, 1, 2, 3, 24, 192, 168, 1, 192, 168, 2, 3}

	for _, route := range *routes {
		if route.Dst == nil {
			continue
		}
		ip := route.Dst.IP.To4()
		width, _ := route.Dst.Mask.Size()
		octets := (width-1)/8 + 1
		newRoute := append([]byte{byte(width)}, ip[0:octets]...)
		gateway := route.Gw
		if gateway == nil {
			gateway = routerIP
		}
		newRoute = append(newRoute, gateway.To4()...)
		formattedRoutes = append(formattedRoutes, newRoute...)
	}
	return
}<|MERGE_RESOLUTION|>--- conflicted
+++ resolved
@@ -40,12 +40,8 @@
 	serverIface string,
 	serverIP net.IP,
 	routerIP net.IP,
-<<<<<<< HEAD
-	dnsIPs [][]byte) error {
-=======
-	dnsIP net.IP,
+	dnsIPs [][]byte,
 	routes *[]netlink.Route) error {
->>>>>>> 5689ba23
 
 	log.Log.Info("Starting SingleClientDHCPServer")
 
@@ -56,16 +52,10 @@
 		serverIP:      serverIP.To4(),
 		leaseDuration: infiniteLease,
 		options: dhcp.Options{
-<<<<<<< HEAD
-			dhcp.OptionSubnetMask:       []byte(clientMask),
-			dhcp.OptionRouter:           []byte(routerIP),
-			dhcp.OptionDomainNameServer: bytes.Join(dnsIPs, nil),
-=======
 			dhcp.OptionSubnetMask:           []byte(clientMask),
 			dhcp.OptionRouter:               []byte(routerIP),
-			dhcp.OptionDomainNameServer:     []byte(dnsIP.To4()),
+			dhcp.OptionDomainNameServer: bytes.Join(dnsIPs, nil),
 			dhcp.OptionClasslessRouteFormat: netRoutes,
->>>>>>> 5689ba23
 		},
 	}
 
